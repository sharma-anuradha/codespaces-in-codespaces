--- conflicted
+++ resolved
@@ -33,11 +33,7 @@
 if [ -z "$AZ_DO_USERNAME" ]; then
     AZ_DO_USERNAME_SUFFIX=""
 else
-<<<<<<< HEAD
     AZ_DO_USERNAME_SUFFIX=$PALETTE_CYAN"(➥ to reuse *$AZ_DO_USERNAME*)"$PALETTE_RESET
-=======
-    AZ_DO_USERNAME_SUFFIX="(press enter to use *$AZ_DO_USERNAME*)"
->>>>>>> dbe1eb47
 fi
 
 echo -e $PALETTE_CYAN"\n- Please provide your AzDO username\n"$PALETTE_RESET
@@ -46,7 +42,6 @@
 echo ""
 
 if [ -z "$AZ_DO_USERNAME_INPUT" ]; then
-<<<<<<< HEAD
     if [ -z "$AZ_DO_USERNAME" ]; then
         echo -e $PALETTE_RED"  🗿 No name - no fame"$PALETTE_RESET
         exit 1
@@ -54,20 +49,12 @@
         AZ_DO_USERNAME_INPUT=$AZ_DO_USERNAME
         echo -e $PALETTE_DIM"  * reusing *$AZ_DO_USERNAME_INPUT* as AzDO username.\n"$PALETTE_RESET
     fi
-=======
-    echo -e $PALETTE_RED"  🗿 No name - no fame"$PALETTE_RESET
-    exit 1
->>>>>>> dbe1eb47
 fi
 
 IFS=@ read -r username domain <<< "$AZ_DO_USERNAME_INPUT"
 if [ ! -z "$domain" ]; then
     AZ_DO_USERNAME_INPUT="$username"
-<<<<<<< HEAD
     echo -e $PALETTE_DIM"  * using *$AZ_DO_USERNAME_INPUT* as AzDO username.\n"$PALETTE_RESET
-=======
-    echo -e $PALETTE_DIM"  * using *$AZ_DO_USERNAME_INPUT* as AzDO username. "$PALETTE_RESET
->>>>>>> dbe1eb47
 fi
 
 if [ "$AZ_DO_USERNAME" != "$AZ_DO_USERNAME_INPUT" ]; then
@@ -78,7 +65,6 @@
 
 echo -e $PALETTE_CYAN"- Thanks, *$AZ_DO_USERNAME*! Please provide your AzDO PAT\n"$PALETTE_RESET
 
-<<<<<<< HEAD
 unset AZ_DO_PASSWORD_SUFFIX;
 if [ -z "$AZ_DO_PAT" ]; then
     AZ_DO_PASSWORD_SUFFIX=""
@@ -88,10 +74,6 @@
 
 unset AZ_DO_PAT_INPUT
 prompt=" ↳ PAT code[R/W] + packaging[R]$AZ_DO_PASSWORD_SUFFIX: $PALETTE_DIM"
-=======
-unset AZ_DO_PAT_INPUT
-prompt=" ↳ PAT (code[R/W] + packaging[R]): $PALETTE_DIM"
->>>>>>> dbe1eb47
 while IFS= read -p "$prompt" -r -s -n 1 char
 do
     if [[ $char == $'\0' ]]
@@ -128,7 +110,7 @@
     export AZ_DO_PAT=$AZ_DO_PAT_INPUT
     export AZ_DO_PAT_BASE64=$(echo -n $AZ_DO_PAT | base64)
 
-    echo "export AZ_DO_PAT=$AZ_DO_PAT\nexport AZ_DO_PAT_BASE64=$AZ_DO_PAT_BASE64" >> ~/.bashrc
+    echo -e "export AZ_DO_PAT=$AZ_DO_PAT\nexport AZ_DO_PAT_BASE64=$AZ_DO_PAT_BASE64" >> ~/.bashrc
 fi
 
 # setup NuGet feeds
